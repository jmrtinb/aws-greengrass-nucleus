--- conflicted
+++ resolved
@@ -37,14 +37,11 @@
             d = config.getChild("dependency");
         if (d == null)
             d = config.getChild("requires");
-<<<<<<< HEAD
         //            System.out.println("requires: " + d);
         if(d == null){
             //TODO: handle defaultimpl without creating GGService for parent
             d =  config.getChild("defaultimpl");
         }
-=======
->>>>>>> df7e7331
         if (d instanceof Topics)
             d = pickByOS((Topics) d);
         if (d instanceof Topic) {
